--- conflicted
+++ resolved
@@ -47,19 +47,17 @@
 	# 
 	# where `N` is incremented automatically to ensure a unique path
 
-<<<<<<< HEAD
 	exp_name = args.task
 	exp_time = time.strftime('%d-%m-%y', time.gmtime())
 	exp_count = 0
-=======
-		logging_meters = dict()
-		if args.sentacc: logging_meters['sentence-level-accuracy'] = training.SentenceLevelAccuracy()
-		if args.tokenacc: logging_meters['token-level-accuracy'] = training.TokenLevelAccuracy()
-		if args.tokens is not None:
-			for token in args.tokens.split('_'):
-				logging_meters['{0}-accuracy'.format(token)] = training.SpecTokenAccuracy(token)
-		logging_meters['loss'] = training.AverageMetric()
->>>>>>> 1077ecd4
+		
+  logging_meters = dict()
+	if args.sentacc: logging_meters['sentence-level-accuracy'] = training.SentenceLevelAccuracy()
+	if args.tokenacc: logging_meters['token-level-accuracy'] = training.TokenLevelAccuracy()
+	if args.tokens is not None:
+		for token in args.tokens.split('_'):
+			logging_meters['{0}-accuracy'.format(token)] = training.SpecTokenAccuracy(token)
+	logging_meters['loss'] = training.AverageMetric()
 
 	while True:
 		exp_path = '{0}-{1}-{2}'.format(exp_name, exp_time, exp_count)
